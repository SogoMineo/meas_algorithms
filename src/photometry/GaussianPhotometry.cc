--- conflicted
+++ resolved
@@ -99,30 +99,9 @@
     if (!detail::getAdaptiveMoments(mimage, background, xcen, ycen, shiftmax, shape.get())) {
         ;                               // Should set a flag here
     } else {
-<<<<<<< HEAD
         double const scale = shape->getFluxScale();
         flux = scale*shape->getI0();
         fluxErr = scale*shape->getI0Err();
-=======
-        /*
-         * The shape is an ellipse that's axis-aligned in (u, v) [<uv> = 0] after rotation by theta:
-         * <x^2> + <y^2> = <u^2> + <v^2>
-         * <x^2> - <y^2> = cos(2 theta)*(<u^2> - <v^2>)
-         * 2*<xy>        = sin(2 theta)*(<u^2> - <v^2>)
-         */
-        double const Mxx = shapeImpl.getIxx(); // <x^2>
-        double const Mxy = shapeImpl.getIxy(); // <xy>
-        double const Myy = shapeImpl.getIyy(); // <y^2>
-        
-        double const Muu_p_Mvv = Mxx + Myy;                             // <u^2> + <v^2>
-        double const Muu_m_Mvv = ::sqrt(::pow(Mxx - Myy, 2) + 4*::pow(Mxy, 2)); // <u^2> - <v^2>
-        double const Muu = 0.5*(Muu_p_Mvv + Muu_m_Mvv);
-        double const Mvv = 0.5*(Muu_p_Mvv - Muu_m_Mvv);
-        
-        double const scale = afwGeom::TWOPI*::sqrt(Muu*Mvv);
-        flux = scale*shapeImpl.getI0();
-        fluxErr = scale*shapeImpl.getI0Err();
->>>>>>> 4808d58f
     }
 
     return std::make_pair(flux, fluxErr);
