// -*- lsst-c++ -*-

/* 
 * LSST Data Management System
 * Copyright 2008, 2009, 2010 LSST Corporation.
 * 
 * This product includes software developed by the
 * LSST Project (http://www.lsst.org/).
 *
 * This program is free software: you can redistribute it and/or modify
 * it under the terms of the GNU General Public License as published by
 * the Free Software Foundation, either version 3 of the License, or
 * (at your option) any later version.
 * 
 * This program is distributed in the hope that it will be useful,
 * but WITHOUT ANY WARRANTY; without even the implied warranty of
 * MERCHANTABILITY or FITNESS FOR A PARTICULAR PURPOSE.  See the
 * GNU General Public License for more details.
 * 
 * You should have received a copy of the LSST License Statement and 
 * the GNU General Public License along with this program.  If not, 
 * see <http://www.lsstcorp.org/LegalNotices/>.
 */
 
%define meas_algorithmsLib_DOCSTRING
"
Python bindings for meas/algorithms module
"
%enddef

%feature("autodoc", "1");
%module(package="lsst.meas.algorithms",docstring=meas_algorithmsLib_DOCSTRING) algorithmsLib

// Suppress swig complaints
// I had trouble getting %warnfilter to work; hence the pragmas
#pragma SWIG nowarn=362                 // operator=  ignored

%{
#   include <exception>
#   include <list>
#   include <map>
#   include <boost/cstdint.hpp>
#   include <boost/shared_ptr.hpp>
#   include "lsst/pex/logging/Log.h"
<<<<<<< HEAD
#   include "lsst/pex/logging/BlockTimingLog.h"
=======
#   include "lsst/pex/logging/BlockTimingLog.h"    
>>>>>>> 395027c7
#   include "lsst/pex/logging/ScreenLog.h"
#   include "lsst/pex/logging/DualLog.h"
#   include "lsst/pex/logging/Debug.h"
#   include "lsst/afw.h"
#   include "lsst/afw/detection/Psf.h"
#   include "lsst/meas/algorithms/CR.h"
#   include "lsst/meas/algorithms/Interp.h"
#   include "lsst/meas/algorithms/PSF.h"
#   include "lsst/meas/algorithms/SpatialModelPsf.h"
#   include "lsst/meas/algorithms/Measure.h"
#   include "lsst/meas/algorithms/detail/SincPhotometry.h"
%}

%inline %{
namespace boost { namespace filesystem { } }
namespace lsst { namespace afw {
        namespace detection { }
        namespace image { }
        namespace math { }
} }
namespace lsst { namespace meas { namespace algorithms { namespace interp {} } } }
namespace lsst { namespace daf { namespace data { } } }
    
using namespace lsst;
using namespace lsst::afw::image;
using namespace lsst::afw::detection;
using namespace lsst::meas::algorithms;
using namespace lsst::meas::algorithms::interp;
using namespace lsst::daf::data;
%}

%ignore boost::noncopyable;
namespace boost {
    class noncopyable {};
}

%init %{
%}

%include "lsst/p_lsstSwig.i"
%include "lsst/base.h"                  // PTR(); should be in p_lsstSwig.i
%include "lsst/daf/base/persistenceMacros.i"

%lsst_exceptions();

%import "lsst/daf/data/dataLib.i"
%import "lsst/afw/image/imageLib.i"
%import "lsst/afw/detection/detectionLib.i"
%import "lsst/afw/math/mathLib.i"

%include "lsst/afw/image/lsstImageTypes.i"     // Image/Mask types and typedefs

%pythoncode %{
def version(HeadURL = r"$HeadURL$"):
    """Return a version given a HeadURL string; default: afw's version"""
    return guessSvnVersion(HeadURL)
%}

/************************************************************************************************************/

%include "psf.i"
%include "lsst/meas/algorithms/CR.h"

/************************************************************************************************************/

SWIG_SHARED_PTR(DefectPtrT, lsst::meas::algorithms::Defect);
SWIG_SHARED_PTR(DefectListT,  std::vector<lsst::meas::algorithms::Defect::Ptr>);

%include "lsst/meas/algorithms/Interp.h"

/************************************************************************************************************/
//
// We need this macro so as to avoid having commas in the 2nd argument to SWIG_SHARED_PTR_DERIVED,
// which confuses the swig parser.
//
%define %Exposure(PIXTYPE)
    lsst::afw::image::Exposure<PIXTYPE, lsst::afw::image::MaskPixel, lsst::afw::image::VariancePixel>
%enddef

%define %MeasureQuantity(ALGORITHM, PIXTYPE)
    lsst::afw::detection::MeasureQuantity<lsst::afw::detection::ALGORITHM,
                                          %Exposure(PIXTYPE), lsst::afw::detection::Peak>
%enddef

%define %MeasureQuantityAstrometry(PIXTYPE)
    %MeasureQuantity(Astrometry, PIXTYPE)
%enddef
%define %MeasureQuantityPhotometry(PIXTYPE)
    %MeasureQuantity(Photometry, PIXTYPE)
%enddef
%define %MeasureQuantityShape(PIXTYPE)
    %MeasureQuantity(Shape, PIXTYPE)
%enddef

%define %MeasureQuantityPtrs(SUFFIX, ALGORITHM, PIXTYPE)
    SWIG_SHARED_PTR(MeasureQuantity##ALGORITHM##SUFFIX, %MeasureQuantity##ALGORITHM(PIXTYPE));
    SWIG_SHARED_PTR_DERIVED(Measure##ALGORITHM##SUFFIX,
                            %MeasureQuantity##ALGORITHM(PIXTYPE),
                            lsst::meas::algorithms::Measure##ALGORITHM<%Exposure(PIXTYPE)>
        )
%enddef

%define %MeasureSources(SUFFIX, PIXTYPE)
    SWIG_SHARED_PTR(MeasureSources##SUFFIX,
                    lsst::meas::algorithms::MeasureSources<%Exposure(PIXTYPE)>);

    %MeasureQuantityPtrs(SUFFIX, Astrometry, PIXTYPE);
    %MeasureQuantityPtrs(SUFFIX, Photometry, PIXTYPE);
    %MeasureQuantityPtrs(SUFFIX, Shape, PIXTYPE);
%enddef

%MeasureSources(F, float);
%MeasureSources(I, int);

%include "lsst/meas/algorithms/Measure.h"

/************************************************************************************************************/
/*
 * Now %template declarations
 */
%define %MeasureAlgorithm(SUFFIX, ALGORITHM, PIXTYPE)
    %template(MeasureQuantity##ALGORITHM##SUFFIX) %MeasureQuantity##ALGORITHM(PIXTYPE);
    %template(Measure##ALGORITHM##SUFFIX) lsst::meas::algorithms::Measure##ALGORITHM<%Exposure(PIXTYPE)>;
    %template(makeMeasure##ALGORITHM) lsst::meas::algorithms::makeMeasure##ALGORITHM<%Exposure(PIXTYPE)>;
%enddef

%define %instantiate_templates(SUFFIX, PIXTYPE, UTILITIES)
#if UTILITIES
    %template(findCosmicRays) findCosmicRays<lsst::afw::image::MaskedImage<PIXTYPE,
                                                                           lsst::afw::image::MaskPixel> >;
    %template(interpolateOverDefects) interpolateOverDefects<lsst::afw::image::MaskedImage<PIXTYPE> >;
#endif

    %template(MeasureSources##SUFFIX) lsst::meas::algorithms::MeasureSources<%Exposure(PIXTYPE)>;
    %template(makeMeasureSources) lsst::meas::algorithms::makeMeasureSources<%Exposure(PIXTYPE)>;

    %MeasureAlgorithm(SUFFIX, Astrometry, PIXTYPE);
    %MeasureAlgorithm(SUFFIX, Photometry, PIXTYPE);
    %MeasureAlgorithm(SUFFIX, Shape, PIXTYPE);
%enddef

%instantiate_templates(F, float, 1)
%instantiate_templates(I, int, 0)

%include "lsst/meas/algorithms/detail/SincPhotometry.h";
%template(getCoeffImage) lsst::meas::algorithms::detail::getCoeffImage<float>;
%rename(computeGaussLeakage) lsst::meas::algorithms::detail::computeGaussLeakage;

%template(DefectListT) std::vector<lsst::meas::algorithms::Defect::Ptr>;

/******************************************************************************/
// Local Variables: ***
// eval: (setq indent-tabs-mode nil) ***
// End: ***<|MERGE_RESOLUTION|>--- conflicted
+++ resolved
@@ -42,11 +42,7 @@
 #   include <boost/cstdint.hpp>
 #   include <boost/shared_ptr.hpp>
 #   include "lsst/pex/logging/Log.h"
-<<<<<<< HEAD
-#   include "lsst/pex/logging/BlockTimingLog.h"
-=======
 #   include "lsst/pex/logging/BlockTimingLog.h"    
->>>>>>> 395027c7
 #   include "lsst/pex/logging/ScreenLog.h"
 #   include "lsst/pex/logging/DualLog.h"
 #   include "lsst/pex/logging/Debug.h"
