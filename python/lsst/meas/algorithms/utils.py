# 
# LSST Data Management System
# Copyright 2008, 2009, 2010 LSST Corporation.
# 
# This product includes software developed by the
# LSST Project (http://www.lsst.org/).
#
# This program is free software: you can redistribute it and/or modify
# it under the terms of the GNU General Public License as published by
# the Free Software Foundation, either version 3 of the License, or
# (at your option) any later version.
# 
# This program is distributed in the hope that it will be useful,
# but WITHOUT ANY WARRANTY; without even the implied warranty of
# MERCHANTABILITY or FITNESS FOR A PARTICULAR PURPOSE.  See the
# GNU General Public License for more details.
# 
# You should have received a copy of the LSST License Statement and 
# the GNU General Public License along with this program.  If not, 
# see <http://www.lsstcorp.org/LegalNotices/>.
#

"""Support utilities for Measuring sources"""

import re
import sys

import numpy

import lsst.pex.exceptions as pexExcept
<<<<<<< HEAD
=======
import lsst.daf.base as dafBase
import lsst.meas.algorithms as measAlg
>>>>>>> 6f95bb4a
import lsst.afw.detection as afwDet
import lsst.afw.geom as afwGeom
import lsst.afw.image as afwImage
import lsst.afw.math as afwMath
import lsst.afw.display.ds9 as ds9
import lsst.afw.display.utils as displayUtils
import algorithmsLib

def explainDetectionFlags(flags):
    """Return a string explaining Source's detectionFlags"""

    result = []
    for k, v in getDetectionFlags().items():
        if (flags & v):
            result += [k]

    result.sort()
    return " ".join(result)
    
def getDetectionFlags(key=None):
    """Return a dictionary of Source's detectionFlags"""

    flags = {}
    for k in algorithmsLib.Flags.__dict__.keys():
        if not re.search(r"^[_A-Z0-9]+$", k): # flag names match this re
            continue

        flags[k] = algorithmsLib.Flags.__dict__[k]

    if key:
        return flags.get(key)
    else:
        return flags
    
def showSourceSet(sSet, xy0=(0, 0), frame=0, ctype=ds9.GREEN, symb="+", size=2):
    """Draw the (XAstrom, YAstrom) positions of a set of Sources.  Image has the given XY0"""
    ds9.cmdBuffer.pushSize()

    for s in sSet:
        ds9.dot(symb, s.getXAstrom() - xy0[0], s.getYAstrom() - xy0[1], frame=frame, ctype=ctype, size=size)

    ds9.cmdBuffer.popSize()

#-=-=-=-=-=-=-=-=-=-=-=-=-=-=-=-=-=-=-=-=-=-=-=-=-=-=-=-=-=-=-=-=-=-=-=-=-=-=-=-
#
# PSF display utilities
#
def showPsfSpatialCells(exposure, psfCellSet, nMaxPerCell=-1, showChi2=False, showMoments=False,
                        symb=None, ctype=None, size=2, frame=None):
    """Show the SpatialCells.  If symb is something that ds9.dot understands (e.g. "o"), the top nMaxPerCell candidates will be indicated with that symbol, using ctype and size"""

    ds9.cmdBuffer.pushSize()

    origin = [-exposure.getMaskedImage().getX0(), -exposure.getMaskedImage().getY0()]
    for cell in psfCellSet.getCellList():
        displayUtils.drawBBox(cell.getBBox(), origin=origin, frame=frame)

        if nMaxPerCell < 0:
            nMaxPerCell = 0

        i = 0
        for cand in cell.begin(True):
            if nMaxPerCell > 0:
                i += 1

            cand = algorithmsLib.cast_PsfCandidateF(cand)

            xc, yc = cand.getXCenter() + origin[0], cand.getYCenter() + origin[1]

            if i > nMaxPerCell:
                continue

            if symb:
                ds9.dot(symb, xc, yc, frame=frame, ctype=ctype, size=size)

            source = cand.getSource()

            if showChi2:
                ds9.dot("%d %.1f" % (source.getId(), cand.getChi2()),
                        xc-size, yc - size - 4, frame=frame, ctype=ctype, size=size)

            if showMoments:
                ds9.dot("%.2f %.2f %.2f" % (source.getIxx(), source.getIxy(), source.getIyy()),
                        xc-size, yc + size + 4, frame=frame, ctype=ctype, size=size)

    ds9.cmdBuffer.popSize()

def showPsfCandidates(exposure, psfCellSet, psf=None, frame=None, normalize=True, showBadCandidates=True):
    """Display the PSF candidates.  If psf is provided include PSF model and residuals;  if normalize is true normalize the PSFs (and residuals)"""
    #
    # Show us the ccandidates
    #
    mos = displayUtils.Mosaic()
    #
<<<<<<< HEAD
    # Instantiate a psfCandidate so we can use makePsfCandidate to determine the correct type
    #
    psfCandidate = algorithmsLib.makePsfCandidate(afwDet.Source(), exposure.getMaskedImage())
    nu = psfCandidate.getWidth()*psfCandidate.getHeight() - 1 # number of dof/star for chi^2
    del psfCandidate

=======
>>>>>>> 6f95bb4a
    candidateCenters = []
    for cell in psfCellSet.getCellList():
        for cand in cell.begin(False): # include bad candidates
            cand = algorithmsLib.cast_PsfCandidateF(cand)

            rchi2 = cand.getChi2()

            if not showBadCandidates and cand.isBad():
                continue

            if psf:
                im_resid = displayUtils.Mosaic(gutter=0, background=-5, mode="x")

                try:
                    im = cand.getImage()
                    im = type(im)(im, True)
                    im.setXY0(cand.getImage().getXY0())
                except:
                    continue

                im_resid.append(im.getImage())

                model = psf.computeImage(afwGeom.makePointD(cand.getXCenter(), cand.getYCenter())).convertF()
                model *= afwMath.makeStatistics(im.getImage(), afwMath.MAX).getValue()/ \
                         afwMath.makeStatistics(model, afwMath.MAX).getValue()
                    
                im_resid.append(model)

                resid = type(model)(model, True)
                resid *= -1
                resid += im.getImage()
                im_resid.append(resid)

                if not False:
                    im = type(im)(im, True); im.setXY0(cand.getImage().getXY0())
                    chi2 = algorithmsLib.subtractPsf(psf, im, cand.getXCenter(), cand.getYCenter())
                    im_resid.append(im.getImage())

                # Fit the PSF components directly to the data (i.e. ignoring the spatial model)
                im = cand.getImage()

                im = type(im)(im, True)
                im.setXY0(cand.getImage().getXY0())

                pair = algorithmsLib.fitKernelToImage(afwMath.cast_LinearCombinationKernel(psf.getKernel()), im,
                                                afwGeom.makePointD(cand.getXCenter(), cand.getYCenter()))
                outputKernel, chisq = pair

                outImage = afwImage.ImageD(outputKernel.getDimensions())
                outputKernel.computeImage(outImage, False)
                if not False:
                    im -= outImage.convertF()
                    
                    im_resid.append(im.getImage())
                else:
                    im_resid.append(outImage.convertF())                    

                im = im_resid.makeMosaic()
            else:
                im = cand.getImage()

            if normalize:
                im /= afwMath.makeStatistics(im, afwMath.MAX).getValue()

            if psf:
                lab = "%d chi^2 %.1f" % (cand.getSource().getId(), rchi2)
                ctype = ds9.RED if cand.isBad() else ds9.GREEN
            else:
                lab = "%d flux %8.3g" % (cand.getSource().getId(), cand.getSource().getPsfFlux())
                print lab
                ctype = ds9.GREEN

            mos.append(im, lab, ctype)

            if False and numpy.isnan(rchi2):
                ds9.mtv(cand.getImage().getImage(), title="candidate", frame=1)
                print "amp",  cand.getAmplitude()

            im = cand.getImage()
            candidateCenters.append((cand.getXCenter() - im.getX0(), cand.getYCenter() - im.getY0()))

    mosaicImage = mos.makeMosaic(frame=frame, title="Psf Candidates")

    ds9.cmdBuffer.pushSize()

    i = 0
    for cen in candidateCenters:
        bbox = mos.getBBox(i); i += 1
        ds9.dot("+", cen[0] + bbox.getX0(), cen[1] + bbox.getY0(), frame=frame)

    ds9.cmdBuffer.popSize()

    return mosaicImage

def showPsf(psf, eigenValues=None, XY=None, frame=None):
    """Display a PSF"""

    if eigenValues:
        coeffs = eigenValues
    elif XY is not None:
        coeffs = psf.getLocalKernel(afwGeom.makePointD(XY[0], XY[1])).getKernelParameters()
    else:
        coeffs = None

    mos = displayUtils.Mosaic()
    i = 0
    for k in afwMath.cast_LinearCombinationKernel(psf.getKernel()).getKernelList():
        im = afwImage.ImageD(k.getDimensions())
        k.computeImage(im, False)
        if coeffs:
            mos.append(im, "%g" % (coeffs[i]/coeffs[0]))
            i += 1
        else:
            mos.append(im)

    mos.makeMosaic(frame=frame, title="Eigen Images")

    return mos

def showPsfMosaic(exposure, psf, nx=7, ny=None, frame=None):
    """Show a mosaic of Psf images.  exposure may be an Exposure, or a tuple (width, height)
    """
    mos = displayUtils.Mosaic()

    try:                                # maybe it's a real Exposure
        width, height = exposure.getWidth(), exposure.getHeight()
    except AttributeError:
        try:                            # OK, maybe a list [width, height]
            width, height = exposure[0], exposure[1]
        except TypeError:               # I guess not
            raise RuntimeError, ("Unable to extract width/height from object of type %s" % type(exposure))

    if not ny:
        ny = int(nx*float(height)/width + 0.5)
        if not ny:
            ny = 1

    centroider = algorithmsLib.makeMeasureAstrometry(None)
    centroider.addAlgorithm("GAUSSIAN")

    centers = []
    for iy in range(ny):
        for ix in range(nx):
            x = int((ix + 0.5)*width/nx)
            y = int((iy + 0.5)*height/ny)

            im = psf.computeImage(afwGeom.makePointD(x, y)).convertF()
            mos.append(im, "PSF(%d,%d)" % (x, y))
    
            centroider.setImage(afwImage.makeExposure(afwImage.makeMaskedImage(im)))
            w, h = im.getDimensions()
            c = centroider.measure(afwDet.Peak(im.getX0() + w//2, im.getY0() + h//2)).find()

            centers.append((c.getX() - im.getX0(), c.getY() - im.getY0()))

    mos.makeMosaic(frame=frame, title="Model Psf", mode=nx)

    if centers and frame is not None:
        ds9.cmdBuffer.pushSize()

        i = 0
        for cen in centers:
            bbox = mos.getBBox(i); i += 1
            ds9.dot("+", cen[0] + bbox.getX0(), cen[1] + bbox.getY0(), frame=frame)

        ds9.cmdBuffer.popSize()

    return mos

def writeSourceSetAsCsv(sourceSet, fd=sys.stdout):
    """Write a SourceSet as a CSV file"""

    if not sourceSet:
        raise RuntimeError, "Please provide at least one Source"

    source = sourceSet[0]

    measurementTypes = (("astrometry", source.getAstrometry),
                        ("photometry", source.getPhotometry),
                        ("shape", source.getShape),
                        )

    print >> fd, "#misc::id:int:1"

    for measureType, getWhat in measurementTypes:
        a = getWhat()

        for value in a.getValues():
            for s in value.getSchema():
                if s.getType() == s.LONG:
                    typeName = "long"
                else:
                    typeName = "double"

                if s.isArray():
                    n = s.getDimen()
                else:
                    n = 1
                print >> fd, "#%s:%s:%s:%s:%d" % (measureType, value.getAlgorithm(), s.getName(),
                                                  typeName, n)


    for source in sourceSet:
        out = "%d" % (source.getId())

        for a in (source.getAstrometry(),
                  source.getPhotometry(),
                  source.getShape(),
                  ):
            for value in a.getValues():
                for sch in value.getSchema():
                    if out:
                        out += ", "
                    out += str(value.get(sch.getName()))

        print >> fd, out


#-=-=-=-=-=-=-=-=-=-=-=-=-=-=-=-=-=-=-=-=-=-=-=-=-=-=-=-=-=-=-=-=-=-=-=-=-=-=-=-

def saveSpatialCellSet(psfCellSet, fileName="foo.fits", frame=None):
    """Write the contents of a SpatialCellSet to a many-MEF fits file"""
    
    mode = "w"
    for cell in psfCellSet.getCellList():
        for cand in cell.begin(False):  # include bad candidates
            cand = measAlg.cast_PsfCandidateF(cand)

            dx = afwImage.positionToIndex(cand.getXCenter(), True)[1]
            dy = afwImage.positionToIndex(cand.getYCenter(), True)[1]
            im = afwMath.offsetImage(cand.getImage(), -dx, -dy, "lanczos5")

            md = dafBase.PropertySet()
            md.set("CELL", cell.getLabel())
            md.set("ID", cand.getId())
            md.set("XCENTER", cand.getXCenter())
            md.set("YCENTER", cand.getYCenter())
            md.set("BAD", cand.isBad())
            md.set("AMPL", cand.getAmplitude())
            md.set("FLUX", cand.getSource().getPsfFlux())
            md.set("CHI2", cand.getSource().getChi2())

            im.writeFits(fileName, md, mode)
            mode = "a"

            if frame is not None:
                ds9.mtv(im, frame=frame)<|MERGE_RESOLUTION|>--- conflicted
+++ resolved
@@ -28,11 +28,7 @@
 import numpy
 
 import lsst.pex.exceptions as pexExcept
-<<<<<<< HEAD
-=======
 import lsst.daf.base as dafBase
-import lsst.meas.algorithms as measAlg
->>>>>>> 6f95bb4a
 import lsst.afw.detection as afwDet
 import lsst.afw.geom as afwGeom
 import lsst.afw.image as afwImage
@@ -127,15 +123,6 @@
     #
     mos = displayUtils.Mosaic()
     #
-<<<<<<< HEAD
-    # Instantiate a psfCandidate so we can use makePsfCandidate to determine the correct type
-    #
-    psfCandidate = algorithmsLib.makePsfCandidate(afwDet.Source(), exposure.getMaskedImage())
-    nu = psfCandidate.getWidth()*psfCandidate.getHeight() - 1 # number of dof/star for chi^2
-    del psfCandidate
-
-=======
->>>>>>> 6f95bb4a
     candidateCenters = []
     for cell in psfCellSet.getCellList():
         for cand in cell.begin(False): # include bad candidates
@@ -362,7 +349,7 @@
     mode = "w"
     for cell in psfCellSet.getCellList():
         for cand in cell.begin(False):  # include bad candidates
-            cand = measAlg.cast_PsfCandidateF(cand)
+            cand = algorithmsLib.cast_PsfCandidateF(cand)
 
             dx = afwImage.positionToIndex(cand.getXCenter(), True)[1]
             dy = afwImage.positionToIndex(cand.getYCenter(), True)[1]
