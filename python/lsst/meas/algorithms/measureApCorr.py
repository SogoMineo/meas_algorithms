--- conflicted
+++ resolved
@@ -42,21 +42,14 @@
     def __init__(self, name, schema):
         """Construct a FluxKeys
 
-<<<<<<< HEAD
-        @parma[in] name  name of flux measurement algorithm, e.g. "base_PsfFlux"
-        @param[in,out] schema  catalog schema containing the flux field
-            read: {name}_instFlux, {name}_instFluxErr, {name}_flag
-            added: apcorr_{name}_used
-=======
         Parameters
-        -----------
-        name : `str`
+        ----------
+        name :
             name of flux measurement algorithm, e.g. "base_PsfFlux"
         schema :
             catalog schema containing the flux field
-            read - {name}_flux, {name}_fluxErr, {name}_flag
-            added - apcorr_{name}_used
->>>>>>> b74fc5e3
+            read: {name}_instFlux, {name}_instFluxErr, {name}_flag
+            added: apcorr_{name}_used
         """
         self.flux = schema.find(name + "_instFlux").key
         self.err = schema.find(name + "_instFluxErr").key
@@ -203,13 +196,8 @@
         apCorrMap : `lsst.afw.image.ApCorrMap`
             an aperture correction map () that contains two entries
             for each flux field:
-<<<<<<< HEAD
-            - flux field (e.g. base_PsfFlux_instFlux): 2d model
-            - flux sigma field (e.g. base_PsfFlux_instFluxErr): 2d model of error
-=======
             - ``flux field`` : (e.g. base_PsfFlux_flux): 2d model
             - ``flux sigma`` : field (e.g. base_PsfFlux_fluxErr): 2d model of error
->>>>>>> b74fc5e3
         """
         bbox = exposure.getBBox()
         import lsstDebug
