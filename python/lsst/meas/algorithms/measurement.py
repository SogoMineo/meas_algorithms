# 
# LSST Data Management System
# Copyright 2008, 2009, 2010, 2011 LSST Corporation.
# 
# This product includes software developed by the
# LSST Project (http://www.lsst.org/).
#
# This program is free software: you can redistribute it and/or modify
# it under the terms of the GNU General Public License as published by
# the Free Software Foundation, either version 3 of the License, or
# (at your option) any later version.
# 
# This program is distributed in the hope that it will be useful,
# but WITHOUT ANY WARRANTY; without even the implied warranty of
# MERCHANTABILITY or FITNESS FOR A PARTICULAR PURPOSE.  See the
# GNU General Public License for more details.
# 
# You should have received a copy of the LSST License Statement and 
# the GNU General Public License along with this program.  If not, 
# see <http://www.lsstcorp.org/LegalNotices/>.
#
import math
import numpy

import lsst.pex.config as pexConfig
import lsst.afw.table as afwTable
import lsst.pipe.base as pipeBase
import lsst.afw.display.ds9 as ds9
import lsst.afw.math as afwMath
import lsst.afw.image as afwImage
import lsst.afw.detection as afwDet

from . import algorithmsLib
from .algorithmRegistry import *

__all__ = "SourceSlotConfig", "SourceMeasurementConfig", "SourceMeasurementTask"

class SourceSlotConfig(pexConf.Config):

    centroid = pexConf.Field(dtype=str, default="centroid.sdss", optional=True,
                             doc="the name of the centroiding algorithm used to set source x,y")
    shape = pexConf.Field(dtype=str, default="shape.sdss", optional=True,
                          doc="the name of the algorithm used to set source moments parameters")
    apFlux = pexConf.Field(dtype=str, default="flux.sinc", optional=True,
                           doc="the name of the algorithm used to set the source aperture flux slot")
    modelFlux = pexConf.Field(dtype=str, default="flux.gaussian", optional=True,
                           doc="the name of the algorithm used to set the source model flux slot")
    psfFlux = pexConf.Field(dtype=str, default="flux.psf", optional=True,
                            doc="the name of the algorithm used to set the source psf flux slot")
    instFlux = pexConf.Field(dtype=str, default="flux.gaussian", optional=True,
                             doc="the name of the algorithm used to set the source inst flux slot")

    def setupTable(self, table, prefix=None):
        """Convenience method to setup a table's slots according to the config definition.

        This is defined in the Config class to support use in unit tests without needing
        to construct a Task object.
        """
        if prefix is None: prefix = ""
        if self.centroid is not None: table.defineCentroid(prefix + self.centroid)
        if self.shape is not None: table.defineShape(prefix + self.shape)
        if self.apFlux is not None: table.defineApFlux(prefix + self.apFlux)
        if self.modelFlux is not None: table.defineModelFlux(prefix + self.modelFlux)
        if self.psfFlux is not None: table.definePsfFlux(prefix + self.psfFlux)
        if self.instFlux is not None: table.defineInstFlux(prefix + self.instFlux)

class SourceMeasurementConfig(pexConf.Config):
    """
    Configuration for SourceMeasurementTask.
    A configured instance of MeasureSources can be created using the
    makeMeasureSources method.
    """

    slots = pexConf.ConfigField(
        dtype = SourceSlotConfig,
        doc="Mapping from algorithms to special aliases in Source.\n"
        )

    algorithms = AlgorithmRegistry.all.makeField(
        multi=True,
        default=["flags.pixel",
                 "centroid.gaussian", "centroid.naive",
                 "shape.sdss",
                 "flux.gaussian", "flux.naive", "flux.psf", "flux.sinc",
                 "classification.extendedness",
                 "skycoord",
                 ],
        doc="Configuration and selection of measurement algorithms."
        )
    
    centroider = AlgorithmRegistry.filter(CentroidConfig).makeField(
        multi=False, default="centroid.sdss", optional=True,
        doc="Configuration for the initial centroid algorithm used to\n"\
            "feed center points to other algorithms.\n\n"\
            "Note that this is in addition to the centroider listed in\n"\
            "the 'algorithms' field; the same name should not appear in\n"\
            "both.\n\n"\
            "This field DOES NOT set which field name will be used to define\n"\
            "the alias for source.getX(), source.getY(), etc.\n"
        )

    apCorrFluxes = pexConf.ListField(
        dtype=str, optional=False, default=["flux.psf", "flux.gaussian"],
        doc="Fields to which we should apply the aperture correction.  Elements in this list"\
            "are silently ignored if they are not in the algorithms list, to make it unnecessary"\
            "to always keep them in sync."
        )
    doApplyApCorr = pexConf.Field(dtype=bool, default=True, optional=False, doc="Apply aperture correction?")

    # We might want to make this default to True once we have battle-tested it
    doRemoveOtherSources = pexConf.Field(dtype=bool, default=False, optional=False,
                                         doc='When measuring, replace other detected footprints with noise?')

    noiseSource = pexConf.ChoiceField(doc='If "doRemoveOtherSources" is set, how do choose the mean and variance of the Gaussian noise we generate?',
                                      dtype=str, allowed={
                                          'measure': 'Measure clipped mean and variance from the whole image',
                                          'meta': 'Mean = 0, variance = the "BGMEAN" metadata entry',
                                          'variance': "Mean = 0, variance = the image's variance",
                                          },
                                      default='measure',
                                      optional=False)

    noiseOffset = pexConf.Field(dtype=float, optional=False, default=0.,
                                doc='If "doRemoveOtherSources" is set, add this value to the noise.')

    prefix = pexConf.Field(dtype=str, optional=True, default=None, doc="prefix for all measurement fields")

    def setDefaults(self):
        self.slots.centroid = self.centroider.name
        self.slots.shape = "shape.sdss"
        self.slots.psfFlux = "flux.psf"
        self.slots.apFlux = "flux.naive"
        self.slots.modelFlux = "flux.gaussian"
        self.slots.instFlux = "flux.gaussian"

    def validate(self):
        pexConf.Config.validate(self)
        if self.centroider.name in self.algorithms.names:
            raise ValueError("The algorithm in the 'centroider' field must not also appear in the "\
                                 "'algorithms' field.")
        if self.slots.centroid is not None and (self.slots.centroid not in self.algorithms.names
                                                and self.slots.centroid != self.centroider.name):
            raise ValueError("source centroid slot algorithm '%s' is not being run." % self.slots.astrom)
        if self.slots.shape is not None and self.slots.shape not in self.algorithms.names:
            raise ValueError("source shape slot algorithm '%s' is not being run." % self.slots.shape)
        for slot in (self.slots.psfFlux, self.slots.apFlux, self.slots.modelFlux, self.slots.instFlux):
            if slot is not None and slot not in self.algorithms.names:
                raise ValueError("source flux slot algorithm '%s' is not being run." % slot)

    def makeMeasureSources(self, schema, metadata=None):
        """ Convenience method to make a MeasureSources instance and
        fill it with the configured algorithms.

        This is defined in the Config class to support use in unit tests without needing
        to construct a Task object.
        """
        builder = algorithmsLib.MeasureSourcesBuilder(self.prefix if self.prefix is not None else "")
        if self.centroider is not None:
            builder.setCentroider(self.centroider.apply())
        builder.addAlgorithms(self.algorithms.apply())
        return builder.build(schema, metadata)

class SourceMeasurementTask(pipeBase.Task):
    """Measure the properties of sources on a single exposure.

    This task has no return value; it only modifies the SourceCatalog in-place.
    """
    ConfigClass = SourceMeasurementConfig
    _DefaultName = "sourceMeasurement"

    def __init__(self, schema, algMetadata=None, **kwds):
        """Create the task, adding necessary fields to the given schema.

        @param[in,out] schema        Schema object for measurement fields; will be modified in-place.
        @param[in,out] algMetadata   Passed to MeasureSources object to be filled with initialization
                                     metadata by algorithms (e.g. radii for aperture photometry).
        @param         **kwds        Passed to Task.__init__.
        """
        pipeBase.Task.__init__(self, **kwds)
        self.measurer = self.config.makeMeasureSources(schema, algMetadata)
        if self.config.doApplyApCorr:
            self.fluxKeys = [(schema.find(f).key, schema.find(f + ".err").key)
                             for f in self.config.apCorrFluxes if f in self.config.algorithms.names]
            self.corrKey = schema.addField("aperturecorrection", type=float,
                                           doc="aperture correction factor applied to fluxes")
            self.corrErrKey = schema.addField("aperturecorrection.err", type=float,
                                              doc="aperture correction uncertainty")
        else:
            self.corrKey = None
            self.corrErrKey = None

    @pipeBase.timeMethod
    def run(self, exposure, sources, apCorr=None, noiseImage=None,
            noiseMeanVar=None):
        """Run measure() and applyApCorr().

        @param[in]     exposure Exposure to process
        @param[in,out] sources  SourceCatalog containing sources detected on this exposure.
        @param[in]     apCorr   ApertureCorrection object to apply.
        @param[in]     noiseImage   (passed to measure(); see there for documentation)
        @param[in]     noiseMeanVar (passed to measure(); see there for documentation)

        @return None

        The aperture correction is only applied if config.doApplyApCorr is True and the apCorr
        argument is not None.
        """
        self.measure(exposure, sources, noiseImage=noiseImage, noiseMeanVar=noiseMeanVar)
        if self.config.doApplyApCorr and apCorr:
            self.applyApCorr(sources, apCorr)

    def preMeasureHook(self, exposure, sources):
        '''A hook, for debugging purposes, that is called at the start of the
        measure() method.'''

        # pipe_base's Task provides self._display.
        if self._display:
            frame = 0
            ds9.mtv(exposure, title="input", frame=frame)
            ds9.cmdBuffer.pushSize()

    def postMeasureHook(self, exposure, sources):
        '''A hook, for debugging purposes, that is called at the end of the
        measure() method.'''
        if self._display:
            ds9.cmdBuffer.popSize()

    def preSingleMeasureHook(self, exposure, sources, i):
        '''A hook, for debugging purposes, that is called immediately before
        the measurement algorithms for each source.

        Note that this will also be called with i=-1 just before entering the
        loop over measuring sources.'''
        pass

    def postSingleMeasureHook(self, exposure, sources, i):
        '''A hook, for debugging purposes, that is called immediately after
        the measurement algorithms.'''
        self.postSingleMeasurementDisplay(exposure, sources[i])

    def postSingleMeasurementDisplay(self, exposure, source):
        if self._display:
            if self._display > 1:
                ds9.dot(str(source.getId()), source.getX() + 2, source.getY(),
                        size=3, ctype=ds9.RED)
                cov = source.getCentroidErr()
                ds9.dot(("@:%.1f,%.1f,%1f" % (cov[0,0], cov[0,1], cov[0,0])),
                        source.getX(), source.getY(), size=3, ctype=ds9.RED)
                symb = "%d" % source.getId()
            else:
                symb = "+"
                ds9.dot(symb, source.getX(), source.getY(), size=3, ctype=ds9.RED)
            print source.getX(), source.getY(), source.getPsfFlux(), source.getModelFlux()
    
    @pipeBase.timeMethod
    def measure(self, exposure, sources,
                noiseImage=None, noiseMeanVar=None):
        """Measure sources on an exposure, with no aperture correction.

        @param[in]     exposure Exposure to process
        @param[in,out] sources  SourceCatalog containing sources detected on this exposure.
        @param[in]     noiseImage If 'config.doRemoveOtherSources = True', you can pass in
                       an Image containing noise.  This overrides the "config.noiseSource" setting.
        @param[in]     noiseMeanVar: if 'config.doRemoveOtherSources = True', you can specify
                       the mean and variance of the Gaussian noise that will be added, by passing
                       a tuple of (mean, variance) floats.  This overrides the "config.noiseSource"
                       setting (but is overridden by noiseImage).
                       
        @return None
        """
        self.preMeasureHook(exposure, sources)
                                                                                    
        self.log.info("Measuring %d sources" % len(sources))
        self.config.slots.setupTable(sources.table, prefix=self.config.prefix)

        # "noiseout": we will replace all the pixels within detected
        # Footprints with noise, and then add sources in one at a
        # time, measure them, then replace with noise again.  The idea
        # is that measurement algorithms might look outside the
        # Footprint, and we don't want other sources to interfere with
        # the measurements.  The faint wings of sources are still
        # there, but that's life.
<<<<<<< HEAD

        print 'self.__module__:', self.__module__
        print '__name__:', __name__
        print exposure.getMetadata().toString()

=======
>>>>>>> 374eb5a6
        noiseout = self.config.doRemoveOtherSources
        if noiseout:
            # We need the source table to be sorted by ID to do the parent lookups
            # (sources.find() below)
            if not sources.isSorted():
                sources.sort()
            mi = exposure.getMaskedImage()
            im = mi.getImage()
            mask = mi.getMask()

            # Add Mask planes for THISDET and OTHERDET
            removeplanes = []
            bitmasks = []
            for maskname in ['THISDET', 'OTHERDET']:
                try:
                    # does it already exist?
                    plane = mask.getMaskPlane(maskname)
                    self.log.logdebug('Mask plane "%s" already existed' % maskname)
                except:
                    # if not, add it; we should delete it when done.
                    plane = mask.addMaskPlane(maskname)
                    removeplanes.append(maskname)
                mask.clearMaskPlane(plane)
                bitmask = mask.getPlaneBitMask(maskname)
                bitmasks.append(bitmask)
                self.log.logdebug('Mask plane "%s": plane %i, bitmask %i = 0x%x' %
                                  (maskname, plane, bitmask, bitmask))
            thisbitmask,otherbitmask = bitmasks
            del bitmasks

            # Start by creating HeavyFootprints for each source.
            #
            # The "getParent()" checks are here because top-level
            # sources (ie, those with no parents) are not supposed to
            # have HeavyFootprints, but child sources (ie, those that
            # have been deblended) should have HeavyFootprints
            # already.
            heavies = []
            for source in sources:
                fp = source.getFootprint()
                if source.getParent():
                    # this source has been deblended; "fp" should
                    # already be a HeavyFootprint.
                    # Swig downcasts it to Footprint, so we have to re-cast.
                    heavies.append(afwDet.cast_HeavyFootprintF(fp))
                else:
                    # top-level source: copy pixels from the input
                    # image.
                    ### FIXME: the heavy footprint includes the mask
                    ### and variance planes, which we shouldn't need
                    ### (I don't think we ever want to modify them in
                    ### the input image).  Copying them around is
                    ### wasteful.
                    heavy = afwDet.makeHeavyFootprint(fp, mi)
                    heavies.append(heavy)

            # We now create a noise HeavyFootprint for each top-level Source.
            # We'll put the noisy footprints in a map from id -> HeavyFootprint:
            heavyNoise = {}
            noisegen = self.getNoiseGenerator(exposure, noiseImage, noiseMeanVar)
            self.log.logdebug('Using noise generator: %s' % (str(noisegen)))
            for source in sources:
                if source.getParent():
                    continue
                fp = source.getFootprint()
                heavy = noisegen.getHeavyFootprint(fp)
                heavyNoise[source.getId()] = heavy
                # Also insert the noisy footprint into the image now.
                # Notice that we're just inserting it into "im", ie,
                # the Image, not the MaskedImage.
                heavy.insert(im)
                # Also set the OTHERDET bit
                afwDet.setMaskFromFootprint(mask, fp, otherbitmask)
            # At this point the whole image should just look like noise.

        # Call the hook before we measure anything...
        self.preSingleMeasureHook(exposure, sources, -1)

        for i,source in enumerate(sources):
            if noiseout:
                # Copy this source's pixels into the image
                fp = heavies[i]
                fp.insert(im)
                afwDet.setMaskFromFootprint(mask, fp, thisbitmask)
                afwDet.clearMaskFromFootprint(mask, fp, otherbitmask)

            self.preSingleMeasureHook(exposure, sources, i)
            self.measurer.apply(source, exposure)
            self.postSingleMeasureHook(exposure, sources, i)

            if noiseout:
                # Replace this source's pixels by noise again.
                # Do this by finding the source's top-level ancestor
                ancestor = source
                j = 0
                while ancestor.getParent():
                    ancestor = sources.find(ancestor.getParent())
                    j += 1
                    if not ancestor or j == 100:
                        raise RuntimeError('Source hierarchy too deep, or (more likely) your Source table is botched.')
                # Re-insert the noise pixels
                fp = heavyNoise[ancestor.getId()]
                fp.insert(im)
                # Clear the THISDET mask plane.
                afwDet.clearMaskFromFootprint(mask, fp, thisbitmask)
                afwDet.setMaskFromFootprint(mask, fp, otherbitmask)

        if noiseout:
            # Put the exposure back the way it was (ie, replace all the top-level pixels)
            for source,heavy in zip(sources,heavies):
                if source.getParent():
                    continue
                heavy.insert(im)
            for maskname in removeplanes:
                mask.removeAndClearMaskPlane(maskname, True)

        self.postMeasureHook(exposure, sources)

    def getNoiseGenerator(self, exposure, noiseImage, noiseMeanVar):
        if noiseImage is not None:
            return ImageNoiseGenerator(noiseImage)
        if noiseMeanVar is not None:
            try:
                # Assume noiseMeanVar is an iterable of floats
                noiseMean,noiseVar = noiseMeanVar
                noiseMean = float(noiseMean)
                noiseVar = float(noiseVar)
                noiseStd = math.sqrt(noiseVar)
                self.log.logdebug('Using passed-in noise mean = %g, variance = %g -> stdev %g' %
                                  (noiseMean, noiseVar, noiseStd))
                return FixedGaussianNoiseGenerator(noiseMean, noiseStd)
            except:
                self.log.logdebug('Failed to cast passed-in noiseMeanVar to floats: %s' %
                                  (str(noiseMeanVar)))
        offset = self.config.noiseOffset
        noiseSource = self.config.noiseSource
        if noiseSource == 'meta':
            # check the exposure metadata
            meta = exposure.getMetadata()
            # this key name correspond to estimateBackground() in detection.py
            try:
                bgMean = meta.getAsDouble('BGMEAN')
<<<<<<< HEAD
                # Do we need to correct for gain?  Probably not if our ip_isr has run, since it
                # renormalizes the CCD to have gain = 1.
=======
                noiseMean = 0.
                # We would have to adjust for GAIN if ip_isr didn't make it 1.0
>>>>>>> 374eb5a6
                noiseVar = bgMean
                noiseStd = math.sqrt(noiseVar)
                self.log.logdebug('Using noise variance = (BGMEAN = %g) from exposure metadata' %
                                  (bgMean))
                return FixedGaussianNoiseGenerator(offset, noiseStd)
            except:
                self.log.logdebug('Failed to get BGMEAN from exposure metadata')

        if noiseSource == 'variance':
            self.log.logdebug('Will draw noise according to the variance plane.')
            var = exposure.getMaskedImage().getVariance()
            return VariancePlaneNoiseGenerator(var, mean=offset)

        # Compute an image-wide clipped variance.
        im = exposure.getMaskedImage().getImage()
        s = afwMath.makeStatistics(im, afwMath.MEANCLIP | afwMath.STDEVCLIP)
        noiseMean = s.getValue(afwMath.MEANCLIP)
        noiseStd = s.getValue(afwMath.STDEVCLIP)
        self.log.logdebug("Measured from image: clipped mean = %g, stdev = %g" %
                          (noiseMean,noiseStd))
        return FixedGaussianNoiseGenerator(noiseMean + offset, noiseStd)

            
    @pipeBase.timeMethod
    def applyApCorr(self, sources, apCorr):
        import numpy
        self.log.log(self.log.INFO, "Applying aperture correction to %d sources" % len(sources))
        for source in sources:
            corr, corrErr = apCorr.computeAt(source.getX(), source.getY())
            for fluxKey, fluxErrKey in self.fluxKeys:
                flux = source.get(fluxKey)
                fluxErr = source.get(fluxErrKey)
                source.set(fluxKey, flux * corr)
                source.set(fluxErrKey, (fluxErr**2 * corr**2 + flux**2 * corrErr**2)**0.5)
            source.set(self.corrKey, corr)
            source.set(self.corrErrKey, corrErr)


class NoiseGenerator(object):
    '''
    Base class for noise generators used by the "doRemoveOtherSources" routine:
    these produce HeavyFootprints filled with noise generated in various ways.

    This is an abstract base class.
    '''
    def getHeavyFootprint(self, fp):
        bb = fp.getBBox()
        mim = self.getMaskedImage(bb)
        return afwDet.makeHeavyFootprint(fp, mim)
    def getMaskedImage(self, bb):
        im = self.getImage(bb)
        return afwImage.MaskedImageF(im)
    def getImage(self, bb):
        return None

class ImageNoiseGenerator(NoiseGenerator):
    '''
    "Generates" noise by cutting out a subimage from a user-supplied noise Image.
    '''
    def __init__(self, img):
        '''
        img: an afwImage.ImageF
        '''
        self.mim = afwImage.MaskedImageF(img)
    def getMaskedImage(self, bb):
        return self.mim

class GaussianNoiseGenerator(NoiseGenerator):
    '''
    Generates noise using the afwMath.Random() and afwMath.randomGaussianImage() routines.

    This is an abstract base class.
    '''
    def __init__(self, rand=None):
        if rand is None:
            rand = afwMath.Random()
        self.rand = rand
    def getRandomImage(self, bb):
        # Create an Image and fill it with Gaussian noise.
        rim = afwImage.ImageF(bb.getWidth(), bb.getHeight())
        rim.setXY0(bb.getMinX(), bb.getMinY())
        afwMath.randomGaussianImage(rim, self.rand)
        return rim

class FixedGaussianNoiseGenerator(GaussianNoiseGenerator):
    '''
    Generates Gaussian noise with a fixed mean and standard deviation.
    '''
    def __init__(self, mean, std, rand=None):
        super(FixedGaussianNoiseGenerator, self).__init__(rand=rand)
        self.mean = mean
        self.std = std
    def __str__(self):
        return 'FixedGaussianNoiseGenerator: mean=%g, std=%g' % (self.mean, self.std)
    def getImage(self, bb):
        rim = self.getRandomImage(bb)
        rim *= self.std
        rim += self.mean
        return rim

class VariancePlaneNoiseGenerator(GaussianNoiseGenerator):
    '''
    Generates Gaussian noise whose variance matches that of the variance plane of the image.
    '''
    def __init__(self, var, mean=None, rand=None):
        '''
        var: an afwImage.ImageF; the variance plane.
        mean: floating-point or afwImage.Image
        '''
        super(VariancePlaneNoiseGenerator, self).__init__(rand=rand)
        self.var = var
        if mean is not None and mean == 0.:
            mean = None
        self.mean = mean
    def __str__(self):
        return 'VariancePlaneNoiseGenerator: mean=' + str(self.mean)
    def getImage(self, bb):
        rim = self.getRandomImage(bb)
        # Use the image's variance plane to scale the noise.
        stdev = afwImage.ImageF(self.var, bb, afwImage.LOCAL, True)
        stdev.sqrt()
        rim *= stdev
        if self.mean is not None:
            rim += self.mean
        return rim
<|MERGE_RESOLUTION|>--- conflicted
+++ resolved
@@ -280,14 +280,6 @@
         # Footprint, and we don't want other sources to interfere with
         # the measurements.  The faint wings of sources are still
         # there, but that's life.
-<<<<<<< HEAD
-
-        print 'self.__module__:', self.__module__
-        print '__name__:', __name__
-        print exposure.getMetadata().toString()
-
-=======
->>>>>>> 374eb5a6
         noiseout = self.config.doRemoveOtherSources
         if noiseout:
             # We need the source table to be sorted by ID to do the parent lookups
@@ -430,15 +422,8 @@
             # this key name correspond to estimateBackground() in detection.py
             try:
                 bgMean = meta.getAsDouble('BGMEAN')
-<<<<<<< HEAD
-                # Do we need to correct for gain?  Probably not if our ip_isr has run, since it
-                # renormalizes the CCD to have gain = 1.
-=======
-                noiseMean = 0.
                 # We would have to adjust for GAIN if ip_isr didn't make it 1.0
->>>>>>> 374eb5a6
-                noiseVar = bgMean
-                noiseStd = math.sqrt(noiseVar)
+                noiseStd = math.sqrt(bgMean)
                 self.log.logdebug('Using noise variance = (BGMEAN = %g) from exposure metadata' %
                                   (bgMean))
                 return FixedGaussianNoiseGenerator(offset, noiseStd)
