# 
# LSST Data Management System
# Copyright 2008, 2009, 2010, 2011 LSST Corporation.
# 
# This product includes software developed by the
# LSST Project (http://www.lsst.org/).
#
# This program is free software: you can redistribute it and/or modify
# it under the terms of the GNU General Public License as published by
# the Free Software Foundation, either version 3 of the License, or
# (at your option) any later version.
# 
# This program is distributed in the hope that it will be useful,
# but WITHOUT ANY WARRANTY; without even the implied warranty of
# MERCHANTABILITY or FITNESS FOR A PARTICULAR PURPOSE.  See the
# GNU General Public License for more details.
# 
# You should have received a copy of the LSST License Statement and 
# the GNU General Public License along with this program.  If not, 
# see <http://www.lsstcorp.org/LegalNotices/>.
#
import math
<<<<<<< HEAD
import numpy

import lsst.pex.config as pexConfig
import lsst.pex.exceptions as pexExceptions
=======
import re
import numpy

import lsst.pex.config as pexConfig
import lsst.afw.cameraGeom as cameraGeom
import lsst.afw.geom as afwGeom
import lsst.afw.geom.ellipses as geomEllipses
>>>>>>> 7abf84eb
import lsst.afw.table as afwTable
import lsst.pipe.base as pipeBase
import lsst.afw.display.ds9 as ds9

from . import algorithmsLib
from .algorithmRegistry import *
from .replaceWithNoise import *

__all__ = "SourceSlotConfig", "SourceMeasurementConfig", "SourceMeasurementTask"

class SourceSlotConfig(pexConfig.Config):

    centroid = pexConfig.Field(dtype=str, default="centroid.sdss", optional=True,
                             doc="the name of the centroiding algorithm used to set source x,y")
    shape = pexConfig.Field(dtype=str, default="shape.sdss", optional=True,
                          doc="the name of the algorithm used to set source moments parameters")
    apFlux = pexConfig.Field(dtype=str, default="flux.sinc", optional=True,
                           doc="the name of the algorithm used to set the source aperture flux slot")
    modelFlux = pexConfig.Field(dtype=str, default="flux.gaussian", optional=True,
                           doc="the name of the algorithm used to set the source model flux slot")
    psfFlux = pexConfig.Field(dtype=str, default="flux.psf", optional=True,
                            doc="the name of the algorithm used to set the source psf flux slot")
    instFlux = pexConfig.Field(dtype=str, default="flux.gaussian", optional=True,
                             doc="the name of the algorithm used to set the source inst flux slot")

    def setupTable(self, table, prefix=None):
        """Convenience method to setup a table's slots according to the config definition.

        This is defined in the Config class to support use in unit tests without needing
        to construct a Task object.
        """
        if prefix is None: prefix = ""
        if self.centroid is not None: table.defineCentroid(prefix + self.centroid)
        if self.shape is not None: table.defineShape(prefix + self.shape)
        if self.apFlux is not None: table.defineApFlux(prefix + self.apFlux)
        if self.modelFlux is not None: table.defineModelFlux(prefix + self.modelFlux)
        if self.psfFlux is not None: table.definePsfFlux(prefix + self.psfFlux)
        if self.instFlux is not None: table.defineInstFlux(prefix + self.instFlux)

class ClassificationConfig(pexConfig.Config):
    fac1 = pexConfig.RangeField(
        doc="First S/G parameter; critical ratio of model to psf flux",
        dtype=float, default=0.925, min=0.0
        )
    fac2 = pexConfig.RangeField(
        doc="Second S/G parameter; correction for modelFlux error",
        dtype=float, default=0.0, min=0.0
        )
    fac3 = pexConfig.RangeField(
        doc="Third S/G parameter; correction for psfFlux error",
        dtype=float, default=0.0, min=0.0
        )
    
class SourceMeasurementConfig(pexConfig.Config):
    """
    Configuration for SourceMeasurementTask.
    A configured instance of MeasureSources can be created using the
    makeMeasureSources method.
    """

    slots = pexConfig.ConfigField(
        dtype = SourceSlotConfig,
        doc="Mapping from algorithms to special aliases in Source.\n"
        )

    algorithms = AlgorithmRegistry.all.makeField(
        multi=True,
        default=["flags.pixel",
                 "centroid.gaussian", "centroid.naive",
                 "shape.sdss",
                 "flux.gaussian", "flux.naive", "flux.psf", "flux.sinc",
                 "classification.extendedness",
                 "skycoord",
                 ],
        doc="Configuration and selection of measurement algorithms."
        )
    
    centroider = AlgorithmRegistry.filter(CentroidConfig).makeField(
        multi=False, default="centroid.sdss", optional=True,
        doc="Configuration for the initial centroid algorithm used to\n"\
            "feed center points to other algorithms.\n\n"\
            "Note that this is in addition to the centroider listed in\n"\
            "the 'algorithms' field; the same name should not appear in\n"\
            "both.\n\n"\
            "This field DOES NOT set which field name will be used to define\n"\
            "the alias for source.getX(), source.getY(), etc.\n"
        )

    doApplyApCorr = pexConfig.Field(dtype=bool, default=True, optional=False,
                                    doc="Apply aperture correction and ScaledFlux PSF factors?")
    doClassify = pexConfig.Field(dtype=bool, default=True, optional=False,
                                    doc="[Re-]classify sources after all measurements are made?")
    classification = pexConfig.ConfigField(
        dtype=ClassificationConfig,
        doc="Object classification config"
        )
<<<<<<< HEAD
=======
    doCorrectDistortion = pexConf.Field(
        dtype=bool, default=False, optional=False, doc="Correct fluxes for distortion")
    
    doApplyApCorr = pexConf.Field(dtype=bool, default=True, optional=False, doc="Apply aperture correction?")
>>>>>>> 7abf84eb

    # We might want to make this default to True once we have battle-tested it
    # Formerly known as "doRemoveOtherSources"
    doReplaceWithNoise = pexConfig.Field(dtype=bool, default=False, optional=False,
                                       doc='When measuring, replace other detected footprints with noise?')

    replaceWithNoise = pexConfig.ConfigurableField(
        target = ReplaceWithNoiseTask,
        doc = ("Task for replacing other sources by noise when measuring sources; run when " +
               "'doReplaceWithNoise' is set."),
    )

    prefix = pexConfig.Field(dtype=str, optional=True, default=None, doc="prefix for all measurement fields")

    def setDefaults(self):
        self.slots.centroid = self.centroider.name
        self.slots.shape = "shape.sdss"
        self.slots.psfFlux = "flux.psf"
        self.slots.apFlux = "flux.naive"
        self.slots.modelFlux = "flux.gaussian"
        self.slots.instFlux = "flux.gaussian"

    def validate(self):
        pexConfig.Config.validate(self)
        if self.centroider.name in self.algorithms.names:
            raise ValueError("The algorithm in the 'centroider' field must not also appear in the "\
                                 "'algorithms' field.")
        if self.slots.centroid is not None and (self.slots.centroid not in self.algorithms.names
                                                and self.slots.centroid != self.centroider.name):
            raise ValueError("source centroid slot algorithm '%s' is not being run." % self.slots.astrom)
        if self.slots.shape is not None and self.slots.shape not in self.algorithms.names:
            raise ValueError("source shape slot algorithm '%s' is not being run." % self.slots.shape)
        for slot in (self.slots.psfFlux, self.slots.apFlux, self.slots.modelFlux, self.slots.instFlux):
            if slot is not None:
                for name in self.algorithms.names:
                    if len(name) <= len(slot) and name == slot[:len(name)]:
                        break
                else:
                    raise ValueError("source flux slot algorithm '%s' is not being run." % slot)
                

    def makeMeasureSources(self, schema, metadata=None):
        """ Convenience method to make a MeasureSources instance and
        fill it with the configured algorithms.

        This is defined in the Config class to support use in unit tests without needing
        to construct a Task object.
        """
        builder = algorithmsLib.MeasureSourcesBuilder(self.prefix if self.prefix is not None else "")
        if self.centroider is not None:
            builder.setCentroider(self.centroider.apply())
        builder.addAlgorithms(self.algorithms.apply())
        return builder.build(schema, metadata)

class SourceMeasurementTask(pipeBase.Task):
    """Measure the properties of sources on a single exposure.

    This task has no return value; it only modifies the SourceCatalog in-place.
    """
    ConfigClass = SourceMeasurementConfig
    _DefaultName = "sourceMeasurement"

    def __init__(self, schema, algMetadata=None, **kwds):
        """Create the task, adding necessary fields to the given schema.

        @param[in,out] schema        Schema object for measurement fields; will be modified in-place.
        @param[in,out] algMetadata   Passed to MeasureSources object to be filled with initialization
                                     metadata by algorithms (e.g. radii for aperture photometry).
        @param         **kwds        Passed to Task.__init__.
        """
        pipeBase.Task.__init__(self, **kwds)
        self.measurer = self.config.makeMeasureSources(schema, algMetadata)
        if self.config.doApplyApCorr:
            self.corrKey = schema.addField("aperturecorrection", type=float,
                                           doc="aperture correction factor applied to fluxes")
            self.corrErrKey = schema.addField("aperturecorrection.err", type=float,
                                              doc="aperture correction uncertainty")
        else:
            self.corrKey = None
            self.corrErrKey = None
        if self.config.doReplaceWithNoise:
            self.makeSubtask('replaceWithNoise')


    @pipeBase.timeMethod
    def run(self, exposure, sources, apCorr=None, noiseImage=None,
            noiseMeanVar=None, references=None, refWcs=None):
        """Run measure() and applyApCorr().

        @param[in]     exposure Exposure to process
        @param[in,out] sources  SourceCatalog containing sources detected on this exposure.
        @param[in]     apCorr   ApertureCorrection object to apply.
        @param[in]     noiseImage   (passed to measure(); see there for documentation)
        @param[in]     noiseMeanVar (passed to measure(); see there for documentation)
        @param[in]     references SourceCatalog containing reference sources detected on reference exposure.
        @param[in]     refWcs     Wcs for the reference exposure.
        @return None

        The aperture correction is only applied if config.doApplyApCorr is True and the apCorr
        argument is not None.
        """
<<<<<<< HEAD
        self.measure(exposure, sources, noiseImage=noiseImage, noiseMeanVar=noiseMeanVar,
                     references=references, refWcs=refWcs)
=======
        self.measure(exposure, sources, references=references, refWcs=refWcs)

        if self.config.doCorrectDistortion:
            self.correctDistortion(exposure, sources)

>>>>>>> 7abf84eb
        if self.config.doApplyApCorr and apCorr:
            self.applyApCorr(sources, apCorr)
        if self.config.doClassify:
            self.classify(sources)

    def preMeasureHook(self, exposure, sources):
        '''A hook, for debugging purposes, that is called at the start of the
        measure() method.'''

        # pipe_base's Task provides self._display.
        if self._display:
            frame = 0
            ds9.mtv(exposure, title="input", frame=frame)
            ds9.cmdBuffer.pushSize()

    def postMeasureHook(self, exposure, sources):
        '''A hook, for debugging purposes, that is called at the end of the
        measure() method.'''
        if self._display:
            ds9.cmdBuffer.popSize()

    def preSingleMeasureHook(self, exposure, sources, i):
        '''A hook, for debugging purposes, that is called immediately before
        the measurement algorithms for each source.

        Note that this will also be called with i=-1 just before entering the
        loop over measuring sources.'''
        pass

    def postSingleMeasureHook(self, exposure, sources, i):
        '''A hook, for debugging purposes, that is called immediately after
        the measurement algorithms.'''
        self.postSingleMeasurementDisplay(exposure, sources[i])

    def postSingleMeasurementDisplay(self, exposure, source):
        if self._display:
            if self._display > 1:
                ds9.dot(str(source.getId()), source.getX() + 2, source.getY(),
                        size=3, ctype=ds9.RED)
                cov = source.getCentroidErr()
                ds9.dot(("@:%.1f,%.1f,%1f" % (cov[0,0], cov[0,1], cov[0,0])),
                        source.getX(), source.getY(), size=3, ctype=ds9.RED)
                symb = "%d" % source.getId()
            else:
                symb = "+"
                ds9.dot(symb, source.getX(), source.getY(), size=3, ctype=ds9.RED)
            print source.getX(), source.getY(), source.getPsfFlux(), source.getModelFlux()
    
    @pipeBase.timeMethod
    def measure(self, exposure, sources, noiseImage=None, noiseMeanVar=None, references=None, refWcs=None):
        """Measure sources on an exposure, with no aperture correction.

        @param[in]     exposure Exposure to process
        @param[in,out] sources  SourceCatalog containing sources detected on this exposure.
        @param[in]     noiseImage If 'config.doReplaceWithNoise = True', you can pass in
                       an Image containing noise.  This overrides the "config.noiseSource" setting.
        @param[in]     noiseMeanVar: if 'config.doReplaceWithNoise = True', you can specify
                       the mean and variance of the Gaussian noise that will be added, by passing
                       a tuple of (mean, variance) floats.  This overrides the "config.noiseSource"
                       setting (but is overridden by noiseImage).
        @param[in]     references SourceCatalog containing reference sources detected on reference exposure.
        @param[in]     refWcs     Wcs for the reference exposure.
        @return None
        """
        if references is None:
            references = [None] * len(sources)
        if len(sources) != len(references):
            raise RuntimeError("Number of sources (%d) and references (%d) don't match" %
                               (len(sources), len(references)))

        if self.config.doReplaceWithNoise and not hasattr(self, 'replaceWithNoise'):
            self.makeSubtask('replaceWithNoise')

        self.log.info("Measuring %d sources" % len(sources))
        self.config.slots.setupTable(sources.table, prefix=self.config.prefix)

        self.preMeasureHook(exposure, sources)

        # "noiseout": we will replace all the pixels within detected
        # Footprints with noise, and then add sources in one at a
        # time, measure them, then replace with noise again.  The idea
        # is that measurement algorithms might look outside the
        # Footprint, and we don't want other sources to interfere with
        # the measurements.  The faint wings of sources are still
        # there, but that's life.
        noiseout = self.config.doReplaceWithNoise
        if noiseout:
            self.replaceWithNoise.begin(exposure, sources, noiseImage, noiseMeanVar)
            # At this point the whole image should just look like noise.

        # Call the hook, with source id = -1, before we measure anything.
        # (this is *after* the sources have been replaced by noise, if noiseout)
        self.preSingleMeasureHook(exposure, sources, -1)

        for i, (source, ref) in enumerate(zip(sources, references)):
            if noiseout:
                self.replaceWithNoise.insertSource(exposure, i)

            self.preSingleMeasureHook(exposure, sources, i)

            # Make the measurement
            if ref is None:
                self.measurer.apply(source, exposure)
            else:
                self.measurer.apply(source, exposure, ref, refWcs)

            self.postSingleMeasureHook(exposure, sources, i)

            if noiseout:
                # Replace this source's pixels by noise again.
                self.replaceWithNoise.removeSource(exposure, sources, source)

        if noiseout:
            # Put the exposure back the way it was
            self.replaceWithNoise.end(exposure, sources)

        self.postMeasureHook(exposure, sources)
            
    @pipeBase.timeMethod
    def applyApCorr(self, sources, apCorr):
        import numpy
        self.log.log(self.log.INFO, "Applying aperture correction to %d sources" % len(sources))
        for source in sources:
            corr, corrErr = apCorr.computeAt(source.getX(), source.getY())
            self.measurer.correctFluxes(source, corr, corrErr, False)
            source.set(self.corrKey, corr)
            source.set(self.corrErrKey, corrErr)

    @pipeBase.timeMethod
<<<<<<< HEAD
    def classify(self, sources):
        self.log.log(self.log.INFO, "Classifying %d sources" % len(sources))
        if not sources:
            return

        source = sources[0]
        try:
            source.getModelFlux()
        except pexExceptions.LsstCppException:
            return

        ctrl = self.config.classification

        for source in sources:
            val = 0.0 if \
                ctrl.fac1*(source.getModelFlux() + ctrl.fac2*source.getModelFluxErr()) \
                < (source.getPsfFlux() + ctrl.fac3*source.getPsfFluxErr()) else \
                1.0
            
            source.set("classification.extendedness", val)
=======
    def correctDistortion(self, exposure, sources):
        self.log.log(self.log.INFO, "Applying photometric distortion corrections to %d sources" % len(sources))

        if not sources:
            return

        ccd = cameraGeom.cast_Ccd(exposure.getDetector())
        distortion = ccd.getDistortion()

        quad = geomEllipses.Quadrupole() # used for estimating distortion
        quad.scale(1/math.sqrt(quad.getArea()))

        sch = sources[0].getSchema()
        fluxKeys = [sch.find(x).getKey() for x in sch.getNames() if re.search(r"flux\.[^.]+(.err)?$", x)]

        for source in sources:
            x, y = source.getX(), source.getY()
            area = distortion.distort(afwGeom.PointD(x, y), quad, ccd).getArea()
            for k in fluxKeys:
                try:
                    source.set(k, source.get(k)/area)
                except Exception, e:
                    print "RHL", e
>>>>>>> 7abf84eb
<|MERGE_RESOLUTION|>--- conflicted
+++ resolved
@@ -20,20 +20,13 @@
 # see <http://www.lsstcorp.org/LegalNotices/>.
 #
 import math
-<<<<<<< HEAD
 import numpy
 
 import lsst.pex.config as pexConfig
 import lsst.pex.exceptions as pexExceptions
-=======
-import re
-import numpy
-
-import lsst.pex.config as pexConfig
 import lsst.afw.cameraGeom as cameraGeom
 import lsst.afw.geom as afwGeom
 import lsst.afw.geom.ellipses as geomEllipses
->>>>>>> 7abf84eb
 import lsst.afw.table as afwTable
 import lsst.pipe.base as pipeBase
 import lsst.afw.display.ds9 as ds9
@@ -124,19 +117,12 @@
 
     doApplyApCorr = pexConfig.Field(dtype=bool, default=True, optional=False,
                                     doc="Apply aperture correction and ScaledFlux PSF factors?")
-    doClassify = pexConfig.Field(dtype=bool, default=True, optional=False,
+    doClassify = pexConfig.Field(sdtype=bool, default=True, optional=False,
                                     doc="[Re-]classify sources after all measurements are made?")
     classification = pexConfig.ConfigField(
         dtype=ClassificationConfig,
         doc="Object classification config"
         )
-<<<<<<< HEAD
-=======
-    doCorrectDistortion = pexConf.Field(
-        dtype=bool, default=False, optional=False, doc="Correct fluxes for distortion")
-    
-    doApplyApCorr = pexConf.Field(dtype=bool, default=True, optional=False, doc="Apply aperture correction?")
->>>>>>> 7abf84eb
 
     # We might want to make this default to True once we have battle-tested it
     # Formerly known as "doRemoveOtherSources"
@@ -238,16 +224,8 @@
         The aperture correction is only applied if config.doApplyApCorr is True and the apCorr
         argument is not None.
         """
-<<<<<<< HEAD
         self.measure(exposure, sources, noiseImage=noiseImage, noiseMeanVar=noiseMeanVar,
                      references=references, refWcs=refWcs)
-=======
-        self.measure(exposure, sources, references=references, refWcs=refWcs)
-
-        if self.config.doCorrectDistortion:
-            self.correctDistortion(exposure, sources)
-
->>>>>>> 7abf84eb
         if self.config.doApplyApCorr and apCorr:
             self.applyApCorr(sources, apCorr)
         if self.config.doClassify:
@@ -377,7 +355,6 @@
             source.set(self.corrErrKey, corrErr)
 
     @pipeBase.timeMethod
-<<<<<<< HEAD
     def classify(self, sources):
         self.log.log(self.log.INFO, "Classifying %d sources" % len(sources))
         if not sources:
@@ -397,29 +374,4 @@
                 < (source.getPsfFlux() + ctrl.fac3*source.getPsfFluxErr()) else \
                 1.0
             
-            source.set("classification.extendedness", val)
-=======
-    def correctDistortion(self, exposure, sources):
-        self.log.log(self.log.INFO, "Applying photometric distortion corrections to %d sources" % len(sources))
-
-        if not sources:
-            return
-
-        ccd = cameraGeom.cast_Ccd(exposure.getDetector())
-        distortion = ccd.getDistortion()
-
-        quad = geomEllipses.Quadrupole() # used for estimating distortion
-        quad.scale(1/math.sqrt(quad.getArea()))
-
-        sch = sources[0].getSchema()
-        fluxKeys = [sch.find(x).getKey() for x in sch.getNames() if re.search(r"flux\.[^.]+(.err)?$", x)]
-
-        for source in sources:
-            x, y = source.getX(), source.getY()
-            area = distortion.distort(afwGeom.PointD(x, y), quad, ccd).getArea()
-            for k in fluxKeys:
-                try:
-                    source.set(k, source.get(k)/area)
-                except Exception, e:
-                    print "RHL", e
->>>>>>> 7abf84eb
+            source.set("classification.extendedness", val)